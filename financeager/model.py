--- conflicted
+++ resolved
@@ -190,13 +190,8 @@
 
     def total_value(self):
         result = 0.0
-<<<<<<< HEAD
         for item in self.category_entry_items("value"):
             result += item
-        return result
-=======
-        for item in self.category_entry_items("sum"):
-            result += item.data()
         return result
 
 
@@ -243,5 +238,4 @@
                         for m in models]
                     )
                 )
-        return '\n'.join(result)
->>>>>>> 26014985
+        return '\n'.join(result)