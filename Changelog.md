--- conflicted
+++ resolved
@@ -10,7 +10,6 @@
 ### Removed
 ### Deprecated
 
-<<<<<<< HEAD
 ## [v1.0.0] - 2022-
 ### Added
 - Filtering for recurrent entries with indefinite end is now supported (omit the filter value, as in `list -f end=`). (#80)
@@ -20,15 +19,12 @@
 - If the `list -f` option is used with a filter for frequency, start, or end, the `-r/--recurrent-only` option is automatically added. (#83)
 - If the `update` command is used with the option `--start` and/or `--end`, it is assumed to operate on recurrent entries. (#84)
 - Update dependencies `argcomplete` and `tinydb`. (#81,#85)
-### Fixed
-- Avoid `Invalid configuration` error if default config file does not exist.
 ### Removed
 - Remove `convert-periods-to-pocket` command. (#78)
-=======
+
 ## [v0.27.0.1] - 2022-01-24
 ### Fixed
 - Avoid `Invalid configuration` error if default config file does not exist.
->>>>>>> 7cf8de99
 
 ## [v0.27.0.0] - 2022-01-03
 ### Changed
